"""
    Estimation of geometry of fuselage part A - Cabin (Commercial)
"""

#  This file is part of FAST : A framework for rapid Overall Aircraft Design
#  Copyright (C) 2020  ONERA & ISAE-SUPAERO
#  FAST is free software: you can redistribute it and/or modify
#  it under the terms of the GNU General Public License as published by
#  the Free Software Foundation, either version 3 of the License, or
#  (at your option) any later version.
#  This program is distributed in the hope that it will be useful,
#  but WITHOUT ANY WARRANTY; without even the implied warranty of
#  MERCHANTABILITY or FITNESS FOR A PARTICULAR PURPOSE.  See the
#  GNU General Public License for more details.
#  You should have received a copy of the GNU General Public License
#  along with this program.  If not, see <https://www.gnu.org/licenses/>.

import numpy as np
import math
from openmdao.core.explicitcomponent import ExplicitComponent
from ....propulsion.fuel_propulsion.base import FuelEngineSet
from fastoad import BundleLoader


class ComputeFuselageGeometryBasic(ExplicitComponent):
    # TODO: Document equations. Cite sources
    """
    Geometry of fuselage - Cabin length defined with total fuselage length input (no sizing)
    """

    def setup(self):
        
        self.add_input("data:geometry:fuselage:maximum_width", val=np.nan, units="m")
        self.add_input("data:geometry:fuselage:maximum_height", val=np.nan, units="m")
        self.add_input("data:geometry:fuselage:length", val=np.nan, units="m")
        self.add_input("data:geometry:fuselage:front_length", val=np.nan, units="m")
        self.add_input("data:geometry:fuselage:rear_length", val=np.nan, units="m")

        self.add_output("data:geometry:cabin:length", units="m")
        self.add_output("data:geometry:fuselage:wet_area", units="m**2")

        self.declare_partials("*", "*", method="fd") 

    def compute(self, inputs, outputs, discrete_inputs=None, discrete_outputs=None):
        
        b_f = inputs["data:geometry:fuselage:maximum_width"]
        h_f = inputs["data:geometry:fuselage:maximum_height"]
        fus_length = inputs["data:geometry:fuselage:length"]
        lav = inputs["data:geometry:fuselage:front_length"]
        lar = inputs["data:geometry:fuselage:rear_length"]
        
        # Cabin total length
        cabin_length = fus_length - (lav + lar)
        # Calculate wet area
        fus_dia = math.sqrt(b_f * h_f)  # equivalent diameter of the fuselage
        cyl_length = fus_length - lav - lar
        wet_area_nose = 2.45 * fus_dia * lav
        wet_area_cyl = 3.1416 * fus_dia * cyl_length
        wet_area_tail = 2.3 * fus_dia * lar
        wet_area_fus = (wet_area_nose + wet_area_cyl + wet_area_tail)
        
        outputs["data:geometry:cabin:length"] = cabin_length
        outputs["data:geometry:fuselage:wet_area"] = wet_area_fus


class ComputeFuselageGeometryCabinSizing(ExplicitComponent):
    # TODO: Document equations. Cite sources
    """
    Geometry of fuselage - Cabin is sized based on layout (seats, aisle...) and HTP/VTP position
    """

    def __init__(self, **kwargs):
        super().__init__(**kwargs)
        self._engine_wrapper = None

    def initialize(self):
        self.options.declare("propulsion_id", default="", types=str)

    def setup(self):
        self._engine_wrapper = BundleLoader().instantiate_component(self.options["propulsion_id"])
        self._engine_wrapper.setup(self)

        self.add_input("data:geometry:cabin:seats:passenger:NPAX_max", val=np.nan)
        self.add_input("data:geometry:cabin:seats:pilot:length", val=np.nan, units="m")
        self.add_input("data:geometry:cabin:seats:pilot:width", val=np.nan, units="m")
        self.add_input("data:geometry:cabin:seats:passenger:length", val=np.nan, units="m")
        self.add_input("data:geometry:cabin:seats:passenger:width", val=np.nan, units="m")
        self.add_input("data:geometry:cabin:seats:passenger:count_by_row", val=np.nan)
        self.add_input("data:geometry:cabin:luggage:max_luggage_weight", val=np.nan, units = "kg")
        self.add_input("data:geometry:cabin:aisle_width", val=np.nan, units="m")
        self.add_input("data:geometry:wing:MAC:at25percent:x", val=np.nan, units="m")
        self.add_input("data:geometry:horizontal_tail:MAC:at25percent:x:from_wingMAC25", val=np.nan, units="m")
        self.add_input("data:geometry:vertical_tail:MAC:at25percent:x:from_wingMAC25", val=np.nan, units="m")
        self.add_input("data:geometry:horizontal_tail:MAC:length", val=np.nan, units="m")
        self.add_input("data:geometry:vertical_tail:MAC:length", val=np.nan, units="m")
        self.add_input("data:geometry:horizontal_tail:sweep_25", val=np.nan, units="deg")
        self.add_input("data:geometry:horizontal_tail:span", val=np.nan, units="m")
        self.add_input("data:geometry:vertical_tail:sweep_25", val=np.nan, units="deg")
        self.add_input("data:geometry:vertical_tail:span", val=np.nan, units="m")

        self.add_output("data:geometry:cabin:NPAX")
<<<<<<< HEAD
        self.add_output("data:geometry:fuselage:length", val=10.0, units="m")
=======
        self.add_output("data:geometry:fuselage:length", units="m")
        self.add_output("data:geometry:plane:length", units="m")
>>>>>>> f003627d
        self.add_output("data:geometry:fuselage:maximum_width", units="m")
        self.add_output("data:geometry:fuselage:maximum_height", units="m")
        self.add_output("data:geometry:fuselage:front_length", units="m")
        self.add_output("data:geometry:fuselage:rear_length", units="m")
        self.add_output("data:geometry:fuselage:PAX_length", units="m")
        self.add_output("data:geometry:cabin:length", units="m")
        self.add_output("data:geometry:fuselage:wet_area", units="m**2")
        self.add_output("data:geometry:fuselage:luggage_length", units="m")
        
        self.declare_partials("*", "*", method="fd")  # FIXME: declare proper partials without int values

    def compute(self, inputs, outputs, discrete_inputs=None, discrete_outputs=None):

        propulsion_model = FuelEngineSet(self._engine_wrapper.get_model(inputs), 1.0)
        npax_max = inputs["data:geometry:cabin:seats:passenger:NPAX_max"]
        l_pilot_seats = inputs["data:geometry:cabin:seats:pilot:length"]
        w_pilot_seats = inputs["data:geometry:cabin:seats:pilot:width"]
        l_pass_seats = inputs["data:geometry:cabin:seats:passenger:length"]
        w_pass_seats = inputs["data:geometry:cabin:seats:passenger:width"]
        seats_p_row = inputs["data:geometry:cabin:seats:passenger:count_by_row"]
        w_aisle = inputs["data:geometry:cabin:aisle_width"]
        max_luggage_weight = inputs["data:geometry:cabin:luggage:max_luggage_weight"]
        prop_layout = inputs["data:geometry:propulsion:layout"]
        fa_length = inputs["data:geometry:wing:MAC:at25percent:x"]
        ht_lp = inputs["data:geometry:horizontal_tail:MAC:at25percent:x:from_wingMAC25"]
        vt_lp = inputs["data:geometry:vertical_tail:MAC:at25percent:x:from_wingMAC25"]
        ht_length = inputs["data:geometry:horizontal_tail:MAC:length"]
        vt_length = inputs["data:geometry:vertical_tail:MAC:length"]
        sweep_25_vt = inputs["data:geometry:vertical_tail:sweep_25"]
        b_v = inputs["data:geometry:vertical_tail:span"]
        sweep_25_ht = inputs["data:geometry:horizontal_tail:sweep_25"]
        b_h = inputs["data:geometry:horizontal_tail:span"]

        # Length of instrument panel
        l_instr = 0.7
        # Length of pax cabin
        # noinspection PyBroadException
        try:
            npax_1 = math.ceil(npax_max/seats_p_row)*seats_p_row
        except:
            npax_1 = npax_max
        n_rows = npax_1 / seats_p_row
        lpax = l_pilot_seats + n_rows*l_pass_seats
        # Cabin width considered is for side by side seats
        wcabin = max(2*w_pilot_seats, seats_p_row*w_pass_seats + w_aisle)
        r_i = wcabin / 2
        radius = 1.06 * r_i 
        # Cylindrical fuselage
        b_f = 2 * radius
        # 0.14m is the distance between both lobe centers of the fuselage
        h_f = b_f + 0.14
        # Luggage length
        luggage_density = 161  # In kg/m3
        l_lug = (max_luggage_weight / luggage_density) * 0.20 / (math.pi * radius**2)
        # Cabin total length
        cabin_length = l_instr + lpax + l_lug
        # Calculate nose length
        if prop_layout == 3.0:  # engine located in nose
            _, _, propulsion_length, _, _, spinner_length = propulsion_model.compute_dimensions()
            lav = propulsion_length + spinner_length
        else:
            lav = 1.40 * h_f
            # Used to be 1.7, supposedly as an A320 according to FAST legacy. Results on the BE76 tend to say it is
            # around 1.40, though it varies a lot depending on the airplane and its use
        # Calculate fuselage length
        fus_length = fa_length + max(ht_lp + 0.75 * ht_length, vt_lp + 0.75 * vt_length)
        plane_length = fa_length + max(ht_lp + 0.75 * ht_length + b_h / 2.0 * math.tan( sweep_25_ht * math.pi / 180),
                                       vt_lp + 0.75 * vt_length + b_v * math.tan( sweep_25_vt * math.pi / 180))
        lar = fus_length - (lav + cabin_length)
        # Calculate wet area
        fus_dia = math.sqrt(b_f * h_f)  # equivalent diameter of the fuselage
        cyl_length = fus_length - lav - lar
        wet_area_nose = 2.45 * fus_dia * lav
        wet_area_cyl = 3.1416 * fus_dia * cyl_length
        wet_area_tail = 2.3 * fus_dia * lar
        wet_area_fus = (wet_area_nose + wet_area_cyl + wet_area_tail)
        
        outputs["data:geometry:cabin:NPAX"] = npax_1
        outputs["data:geometry:fuselage:length"] = fus_length
        outputs["data:geometry:plane:length"] = plane_length
        outputs["data:geometry:fuselage:maximum_width"] = b_f
        outputs["data:geometry:fuselage:maximum_height"] = h_f
        outputs["data:geometry:fuselage:front_length"] = lav
        outputs["data:geometry:fuselage:rear_length"] = lar
        outputs["data:geometry:fuselage:PAX_length"] = lpax
        outputs["data:geometry:cabin:length"] = cabin_length
        outputs["data:geometry:fuselage:wet_area"] = wet_area_fus
        outputs["data:geometry:fuselage:luggage_length"] = l_lug


class ComputeFuselageGeometryCabinSizing2(ExplicitComponent):
    # TODO: Document equations. Cite sources
    """
    Geometry of fuselage - Cabin is sized based on layout (seats, aisle...) and additional rear length.
    No variation is induced by different HTP/VTP areas!
    """

    def __init__(self, **kwargs):
        super().__init__(**kwargs)
        self._engine_wrapper = None

    def initialize(self):
        self.options.declare("propulsion_id", default="", types=str)

    def setup(self):
        self._engine_wrapper = BundleLoader().instantiate_component(self.options["propulsion_id"])
        self._engine_wrapper.setup(self)

        self.add_input("data:TLAR:NPAX", val=np.nan)
        self.add_input("data:geometry:cabin:seats:pilot:length", val=np.nan, units="m")
        self.add_input("data:geometry:cabin:seats:pilot:width", val=np.nan, units="m")
        self.add_input("data:geometry:cabin:seats:passenger:length", val=np.nan, units="m")
        self.add_input("data:geometry:cabin:seats:passenger:width", val=np.nan, units="m")
        self.add_input("data:geometry:cabin:seats:passenger:count_by_row", val=np.nan)
        self.add_input("data:geometry:cabin:aisle_width", val=np.nan, units="m")
        self.add_input("data:geometry:propulsion:layout", val=np.nan)
        self.add_input("data:geometry:fuselage:rear_length", units="m")

        self.add_output("data:geometry:cabin:NPAX")
        self.add_output("data:geometry:fuselage:length", val=10.0, units="m")
        self.add_output("data:geometry:fuselage:maximum_width", units="m")
        self.add_output("data:geometry:fuselage:maximum_height", units="m")
        self.add_output("data:geometry:fuselage:front_length", units="m")
        self.add_output("data:geometry:fuselage:PAX_length", units="m")
        self.add_output("data:geometry:cabin:length", units="m")
        self.add_output("data:geometry:fuselage:wet_area", units="m**2")
        self.add_output("data:geometry:fuselage:luggage_length", units="m")

        self.declare_partials("*", "*", method="fd")  # FIXME: declare proper partials without int values

    def compute(self, inputs, outputs, discrete_inputs=None, discrete_outputs=None):

        propulsion_model = FuelEngineSet(self._engine_wrapper.get_model(inputs), 1.0)
        npax = inputs["data:TLAR:NPAX"]
        l_pilot_seats = inputs["data:geometry:cabin:seats:pilot:length"]
        w_pilot_seats = inputs["data:geometry:cabin:seats:pilot:width"]
        l_pass_seats = inputs["data:geometry:cabin:seats:passenger:length"]
        w_pass_seats = inputs["data:geometry:cabin:seats:passenger:width"]
        seats_p_row = inputs["data:geometry:cabin:seats:passenger:count_by_row"]
        w_aisle = inputs["data:geometry:cabin:aisle_width"]
        prop_layout = inputs["data:geometry:propulsion:layout"]
        lar = inputs["data:geometry:fuselage:rear_length"]

        # Length of instrument panel
        l_instr = 0.7
        # Length of pax cabin
        # noinspection PyBroadException
        try:
            npax_1 = math.ceil(npax / seats_p_row) * seats_p_row
        except:
            npax_1 = npax
        n_rows = npax_1 / seats_p_row
        lpax = l_pilot_seats + n_rows * l_pass_seats
        # Cabin width considered is for side by side seats
        wcabin = max(2 * w_pilot_seats, seats_p_row * w_pass_seats + w_aisle)
        r_i = wcabin / 2
        radius = 1.06 * r_i
        # Cylindrical fuselage
        b_f = 2 * radius
        # 0.14m is the distance between both lobe centers of the fuselage
        h_f = b_f + 0.14
        # Luggage length
        l_lug = npax_1 * 0.20 / (math.pi * radius ** 2)
        # Cabin total length
        cabin_length = l_instr + lpax + l_lug
        # Calculate nose length
        if prop_layout == 3.0:  # engine located in nose
            _, _, propulsion_length, _ = propulsion_model.compute_dimensions()
            lav = propulsion_length
        else:
            lav = 1.7 * h_f
            # Calculate fuselage length
        fus_length = lav + cabin_length + lar

        # Calculate wet area
        fus_dia = math.sqrt(b_f * h_f)  # equivalent diameter of the fuselage
        cyl_length = fus_length - lav - lar
        wet_area_nose = 2.45 * fus_dia * lav
        wet_area_cyl = 3.1416 * fus_dia * cyl_length
        wet_area_tail = 2.3 * fus_dia * lar
        wet_area_fus = (wet_area_nose + wet_area_cyl + wet_area_tail)

        outputs["data:geometry:cabin:NPAX"] = npax_1
        outputs["data:geometry:fuselage:length"] = fus_length
        outputs["data:geometry:fuselage:maximum_width"] = b_f
        outputs["data:geometry:fuselage:maximum_height"] = h_f
        outputs["data:geometry:fuselage:front_length"] = lav
        outputs["data:geometry:fuselage:PAX_length"] = lpax
        outputs["data:geometry:cabin:length"] = cabin_length
        outputs["data:geometry:fuselage:wet_area"] = wet_area_fus
        outputs["data:geometry:fuselage:luggage_length"] = l_lug<|MERGE_RESOLUTION|>--- conflicted
+++ resolved
@@ -99,12 +99,8 @@
         self.add_input("data:geometry:vertical_tail:span", val=np.nan, units="m")
 
         self.add_output("data:geometry:cabin:NPAX")
-<<<<<<< HEAD
+        self.add_output("data:geometry:plane:length", units="m")
         self.add_output("data:geometry:fuselage:length", val=10.0, units="m")
-=======
-        self.add_output("data:geometry:fuselage:length", units="m")
-        self.add_output("data:geometry:plane:length", units="m")
->>>>>>> f003627d
         self.add_output("data:geometry:fuselage:maximum_width", units="m")
         self.add_output("data:geometry:fuselage:maximum_height", units="m")
         self.add_output("data:geometry:fuselage:front_length", units="m")
