"""Simple module for complete mission."""
#  This file is part of FAST : A framework for rapid Overall Aircraft Design
#  Copyright (C) 2020  ONERA & ISAE-SUPAERO
#  FAST is free software: you can redistribute it and/or modify
#  it under the terms of the GNU General Public License as published by
#  the Free Software Foundation, either version 3 of the License, or
#  (at your option) any later version.
#  This program is distributed in the hope that it will be useful,
#  but WITHOUT ANY WARRANTY; without even the implied warranty of
#  MERCHANTABILITY or FITNESS FOR A PARTICULAR PURPOSE.  See the
#  GNU General Public License for more details.
#  You should have received a copy of the GNU General Public License
#  along with this program.  If not, see <https://www.gnu.org/licenses/>.

import numpy as np
import warnings
import math
import openmdao.api as om
import copy

from fastoad import BundleLoader
from fastoad.base.flight_point import FlightPoint
from fastoad.constants import EngineSetting
from ..propulsion.fuel_propulsion.base import FuelEngineSet
from fastoad.utils.physics import Atmosphere
from scipy.constants import g
from .takeoff import SAFETY_HEIGHT

POINTS_NB_CLIMB = 200
POINTS_NB_CRUISE = 1000
POINTS_NB_DESCENT = 200


class aircraft_equilibrium(om.ExplicitComponent):
    """
    Compute the mass-lift equilibrium
    """

    def setup(self):
        self.add_input("data:geometry:wing:MAC:leading_edge:x:local", np.nan, units="m")
        self.add_input("data:geometry:wing:MAC:length", np.nan, units="m")
        self.add_input("data:geometry:wing:root:virtual_chord", np.nan, units="m")
        self.add_input("data:geometry:fuselage:maximum_width", np.nan, units="m")
        self.add_input("data:geometry:wing:MAC:at25percent:x", np.nan, units="m")
        self.add_input("data:geometry:fuselage:length", np.nan, units="m")
        self.add_input("data:geometry:wing:area", np.nan, units="m**2")
        self.add_input("data:geometry:horizontal_tail:MAC:at25percent:x:from_wingMAC25", np.nan, units="m")
        self.add_input("data:aerodynamics:wing:cruise:CL_alpha", np.nan, units="rad**-1")
        self.add_input("data:aerodynamics:wing:cruise:CL0_clean", np.nan)
        self.add_input("data:aerodynamics:wing:cruise:CM0_clean", np.nan)
        self.add_input("data:aerodynamics:wing:low_speed:CL_alpha", np.nan, units="rad**-1")
        self.add_input("data:aerodynamics:wing:low_speed:CL0_clean", np.nan)
        self.add_input("data:aerodynamics:wing:low_speed:CM0_clean", np.nan)
        self.add_input("data:weight:aircraft:CG:aft:x", np.nan, units="m")
<<<<<<< HEAD
        self.add_input("data:aerodynamics:wing:low_speed:CL_max_clean", np.nan)
=======
        self.add_input("data:weight:aircraft:in_flight_variation:C1", np.nan)
        self.add_input("data:weight:aircraft:in_flight_variation:C2", np.nan)
        self.add_input("data:weight:aircraft:in_flight_variation:C3", np.nan)
>>>>>>> f003627d


    @staticmethod
    def found_cl_repartition(inputs, load_factor, mass, dynamic_pressure, low_speed):

        x0_wing = inputs["data:geometry:wing:MAC:leading_edge:x:local"]
        l0_wing = inputs["data:geometry:wing:MAC:length"]
        l1_wing = inputs["data:geometry:wing:root:virtual_chord"]
        width_max = inputs["data:geometry:fuselage:maximum_width"]
        x_wing = inputs["data:geometry:wing:MAC:at25percent:x"]
        fus_length = inputs["data:geometry:fuselage:length"]
        wing_area = inputs["data:geometry:wing:area"]
        x_htp = x_wing + inputs["data:geometry:horizontal_tail:MAC:at25percent:x:from_wingMAC25"]
        if low_speed:
            cl_alpha_wing = inputs["data:aerodynamics:wing:low_speed:CL_alpha"]
            cl0_wing = inputs["data:aerodynamics:wing:low_speed:CL0_clean"]
            cm0_wing = inputs["data:aerodynamics:wing:low_speed:CM0_clean"]
        else:
            cl_alpha_wing = inputs["data:aerodynamics:wing:cruise:CL_alpha"]
            cl0_wing = inputs["data:aerodynamics:wing:cruise:CL0_clean"]
            cm0_wing = inputs["data:aerodynamics:wing:cruise:CM0_clean"]
<<<<<<< HEAD
        x_cg = inputs["data:weight:aircraft:CG:aft:x"]
        cl_max_clean = inputs["data:aerodynamics:wing:low_speed:CL_max_clean"]
=======

        c1 = inputs["data:weight:aircraft:in_flight_variation:C1"]
        c2 = inputs["data:weight:aircraft:in_flight_variation:C2"]
        c3 = inputs["data:weight:aircraft:in_flight_variation:C3"]
        fuel_mass = mass - c3
        x_cg = (c1 + c2 * fuel_mass) / (c3 + fuel_mass)
>>>>>>> f003627d

        # Calculate cm_alpha_fus from Raymer equations (figure 16.14, eqn 16.22)
        x0_25 = x_wing - 0.25 * l0_wing - x0_wing + 0.25 * l1_wing
        ratio_x025 = x0_25 / fus_length
        k_h = 0.01222 - 7.40541e-4 * ratio_x025 * 100 + 2.1956e-5 * (ratio_x025 * 100) ** 2
        cm_alpha_fus = - k_h * width_max ** 2 * fus_length / (l0_wing * wing_area) * 180.0 / np.pi

        # Define matrix equilibrium (applying load and moment equilibrium)
        a11 = 1
        a12 = 1
        b1 = mass * g * load_factor / (dynamic_pressure * wing_area)
        a21 = (x_wing - x_cg) - (cm_alpha_fus / cl_alpha_wing) * l0_wing
        a22 = (x_htp - x_cg)
        b2 = (cm0_wing + (cm_alpha_fus / cl_alpha_wing) * cl0_wing) * l0_wing

        a = np.array([[a11, a12], [float(a21), float(a22)]])
        b = np.array([b1, b2])
        inv_a = np.linalg.inv(a)
        CL = np.dot(inv_a, b)

        # Return equilibrated lift coefficients if maximum clean Cl not exceeded otherwise only cl_wing
        if CL[0] < cl_max_clean:
            return float(CL[0]), float(CL[1])
        else:
            return float(mass * g * load_factor / (dynamic_pressure * wing_area)), 0.0


class Mission(om.Group):
    
    def setup(self):
        self.add_subsystem("taxi_out", _compute_taxi(), promotes=["*"])
        self.add_subsystem("taxi_in", _compute_taxi(taxi_out=False), promotes=["*"])
        self.add_subsystem("climb", _compute_climb(), promotes=["*"])
        self.add_subsystem("cruise", _compute_cruise(), promotes=["*"])
        self.add_subsystem("descent", _compute_descent(), promotes=["*"])


class _compute_taxi(om.ExplicitComponent):
    """
    Compute the fuel consumption for taxi based on speed and duration.
    """

    def __init__(self, **kwargs):
        super().__init__(**kwargs)
        self._engine_wrapper = None

    def initialize(self):
        self.options.declare("propulsion_id", default="", types=str)
        self.options.declare("taxi_out", default=True, types=bool)

    def setup(self):
        self._engine_wrapper = BundleLoader().instantiate_component(self.options["propulsion_id"])
        self._engine_wrapper.setup(self)

        self.add_input("data:geometry:propulsion:count", np.nan)
        if self.options["taxi_out"]:
            self.add_input("data:mission:sizing:taxi_out:thrust_rate", np.nan)
            self.add_input("data:mission:sizing:taxi_out:duration", np.nan, units="s")
            self.add_input("data:mission:sizing:taxi_out:speed", np.nan, units="m/s")
            self.add_output("data:mission:sizing:taxi_out:fuel", units='kg')
        else:
            self.add_input("data:mission:sizing:taxi_in:thrust_rate", np.nan)
            self.add_input("data:mission:sizing:taxi_in:duration", np.nan, units="s")
            self.add_input("data:mission:sizing:taxi_in:speed", np.nan, units="m/s")
            self.add_output("data:mission:sizing:taxi_in:fuel", units='kg')

        self.declare_partials("*", "*", method="fd") 

    def compute(self, inputs, outputs, discrete_inputs=None, discrete_outputs=None):

        propulsion_model = FuelEngineSet(
            self._engine_wrapper.get_model(inputs), inputs["data:geometry:propulsion:count"]
        )
        if self.options["taxi_out"]:
            thrust_rate = inputs["data:mission:sizing:taxi_out:thrust_rate"]
            duration = inputs["data:mission:sizing:taxi_out:duration"]
            mach = inputs["data:mission:sizing:taxi_out:speed"]/Atmosphere(0.0).speed_of_sound
        else:
            thrust_rate = inputs["data:mission:sizing:taxi_in:thrust_rate"]
            duration = inputs["data:mission:sizing:taxi_in:duration"]
            mach = inputs["data:mission:sizing:taxi_in:speed"] / Atmosphere(0.0).speed_of_sound

        # FIXME: no specific settings for taxi (to be changed in fastoad\constants.py)
        flight_point = FlightPoint(
            mach=mach, altitude=0.0, engine_setting=EngineSetting.TAKEOFF,
            thrust_rate=thrust_rate
        )
        propulsion_model.compute_flight_points(flight_point)
        fuel_mass = propulsion_model.get_consumed_mass(flight_point, duration)

        if self.options["taxi_out"]:
            outputs["data:mission:sizing:taxi_out:fuel"] = fuel_mass
        else:
            outputs["data:mission:sizing:taxi_in:fuel"] = fuel_mass


class _compute_climb(aircraft_equilibrium):
    """
    Compute the fuel consumption on climb segment with constant VCAS and fixed thrust ratio.
    The hypothesis of small alpha/gamma angles is done.
    """

    def __init__(self, **kwargs):
        super().__init__(**kwargs)
        self._engine_wrapper = None

    def initialize(self):
        self.options.declare("propulsion_id", default="", types=str)

    def setup(self):
        super().setup()
        self._engine_wrapper = BundleLoader().instantiate_component(self.options["propulsion_id"])
        self._engine_wrapper.setup(self)

        self.add_input("data:geometry:propulsion:count", np.nan)
        self.add_input("data:aerodynamics:aircraft:cruise:CD0", np.nan)
        self.add_input("data:aerodynamics:wing:cruise:induced_drag_coefficient", np.nan)
        self.add_input("data:aerodynamics:horizontal_tail:cruise:induced_drag_coefficient", np.nan)
        self.add_input("data:weight:aircraft:MTOW", np.nan, units="kg")
        self.add_input("data:mission:sizing:taxi_out:fuel", np.nan, units="kg")
        self.add_input("data:mission:sizing:holding:fuel", 0.0, units="kg")
        self.add_input("data:mission:sizing:takeoff:fuel", np.nan, units="kg")
        self.add_input("data:mission:sizing:initial_climb:fuel", np.nan, units="kg")
        self.add_input("data:mission:sizing:main_route:climb:thrust_rate", np.nan)

        self.add_output("data:mission:sizing:main_route:climb:fuel", units="kg")
        self.add_output("data:mission:sizing:main_route:climb:distance", units="m")
        self.add_output("data:mission:sizing:main_route:climb:duration", units="s")
        self.add_output("data:mission:sizing:main_route:climb:v_cas", units="m/s")

        self.declare_partials(
            "*",
            [
                "data:aerodynamics:aircraft:cruise:CD0",
                "data:aerodynamics:wing:cruise:induced_drag_coefficient",
                "data:aerodynamics:horizontal_tail:cruise:induced_drag_coefficient",
                "data:geometry:wing:area",
                "data:weight:aircraft:MTOW",
                "data:mission:sizing:taxi_out:fuel",
                "data:mission:sizing:holding:fuel",
                "data:mission:sizing:takeoff:fuel",
                "data:mission:sizing:initial_climb:fuel",
            ],
            method="fd",
        )
        
    def compute(self, inputs, outputs, discrete_inputs=None, discrete_outputs=None):

        propulsion_model = FuelEngineSet(
            self._engine_wrapper.get_model(inputs), inputs["data:geometry:propulsion:count"]
        )
        cruise_altitude = inputs["data:mission:sizing:main_route:cruise:altitude"]
        cd0 = inputs["data:aerodynamics:aircraft:cruise:CD0"]
        coef_k_wing = inputs["data:aerodynamics:wing:cruise:induced_drag_coefficient"]
        coef_k_htp = inputs["data:aerodynamics:horizontal_tail:cruise:induced_drag_coefficient"]
        wing_area = inputs["data:geometry:wing:area"]
        mtow = inputs["data:weight:aircraft:MTOW"]
        m_to = inputs["data:mission:sizing:taxi_out:fuel"]
        m_tk = inputs["data:mission:sizing:takeoff:fuel"]
        m_ic = inputs["data:mission:sizing:initial_climb:fuel"]
        thrust_rate = inputs["data:mission:sizing:main_route:climb:thrust_rate"]

        # Define initial conditions
        altitude_t = SAFETY_HEIGHT  # conversion to m
        distance_t = 0.0
        time_t = 0.0
        mass_t = mtow - (m_to + m_tk + m_ic)
        mass_fuel_t = 0.0
        atm_0 = Atmosphere(0.0)

        # FIXME: VCAS strategy is specific to ICE-propeller configuration, should be an input
        cl = math.sqrt(3*cd0/coef_k_wing)
        atm = Atmosphere(altitude_t, altitude_in_feet=False)
        v_cas = math.sqrt((mass_t * g) / (0.5 * atm.density * wing_area * cl))

        mach = math.sqrt(
            5 * ((atm_0.pressure / atm.pressure * (
                    (1 + 0.2 * (v_cas / atm_0.speed_of_sound) ** 2) ** 3.5 - 1
            ) + 1) ** (1 / 3.5) - 1)
        )
        v_tas = mach * atm.speed_of_sound
        # Define specific time step ~POINTS_NB_CLIMB points for calculation (with ground conditions)
        cl_wing, cl_htp = self.found_cl_repartition(inputs, 1.0, mass_t, (0.5 * atm.density * v_tas ** 2), False)
        cd = cd0 + coef_k_wing * cl_wing ** 2 + coef_k_htp * cl_htp ** 2
        flight_point = FlightPoint(
            mach=mach, altitude=SAFETY_HEIGHT, engine_setting=EngineSetting.CLIMB,
            thrust_rate=thrust_rate
        )  # with engine_setting as EngineSetting
        propulsion_model.compute_flight_points(flight_point)
        thrust = float(flight_point.thrust)
        climb_rate = thrust / (mass_t * g) - cd / (cl_wing + cl_htp)
        time_step = ((cruise_altitude - SAFETY_HEIGHT) / (v_tas * math.sin(climb_rate))) / float(POINTS_NB_CLIMB)

        while altitude_t < cruise_altitude:

            # Define air properties
            atm = Atmosphere(altitude_t, altitude_in_feet=False)

            # Evaluate thrust and sfc
            mach = math.sqrt(
                5 * ((atm_0.pressure / atm.pressure * (
                        (1 + 0.2 * (v_cas / atm_0.speed_of_sound) ** 2) ** 3.5 - 1
                ) + 1) ** (1 / 3.5) - 1)
            )
            v_tas = mach * atm.speed_of_sound
            flight_point = FlightPoint(
                mach=mach, altitude=altitude_t, engine_setting=EngineSetting.CLIMB,
                thrust_rate=thrust_rate
            )  # with engine_setting as EngineSetting
            propulsion_model.compute_flight_points(flight_point)
            thrust = float(flight_point.thrust)

            # Calculate equilibrium and induced drag
            cl_wing, cl_htp = self.found_cl_repartition(inputs, 1.0, mass_t, (0.5 * atm.density * v_tas ** 2), False)
            cd = cd0 + coef_k_wing * cl_wing ** 2 + coef_k_htp * cl_htp ** 2

            # Calculate climb rate and height increase
            climb_rate = thrust / (mass_t * g) - cd / (cl_wing + cl_htp)
            v_z = v_tas * math.sin(climb_rate)
            v_x = v_tas * math.cos(climb_rate)
            time_step = min(time_step, (cruise_altitude - altitude_t) / v_z)
            altitude_t += v_z * time_step
            distance_t += v_x * time_step

            # Estimate mass evolution and update time
            mass_fuel_t += propulsion_model.get_consumed_mass(flight_point, time_step)
            mass_t = mass_t - propulsion_model.get_consumed_mass(flight_point, time_step)
            time_t += time_step

        outputs["data:mission:sizing:main_route:climb:fuel"] = mass_fuel_t
        outputs["data:mission:sizing:main_route:climb:distance"] = distance_t
        outputs["data:mission:sizing:main_route:climb:duration"] = time_t
        outputs["data:mission:sizing:main_route:climb:v_cas"] = v_cas


class _compute_cruise(aircraft_equilibrium):
    """
    Compute the fuel consumption on cruise segment with constant VTAS and altitude.
    The hypothesis of small alpha/gamma angles is done.
    """

    def __init__(self, **kwargs):
        super().__init__(**kwargs)
        self._engine_wrapper = None

    def initialize(self):
        self.options.declare("propulsion_id", default="", types=str)

    def setup(self):
        super().setup()
        self._engine_wrapper = BundleLoader().instantiate_component(self.options["propulsion_id"])
        self._engine_wrapper.setup(self)

        self.add_input("data:geometry:propulsion:count", np.nan)
        self.add_input("data:TLAR:range", np.nan, units="m")
        self.add_input("data:aerodynamics:aircraft:cruise:CD0", np.nan)
        self.add_input("data:aerodynamics:wing:cruise:induced_drag_coefficient", np.nan)
        self.add_input("data:aerodynamics:horizontal_tail:cruise:induced_drag_coefficient", np.nan)
        self.add_input("data:weight:aircraft:MTOW", np.nan, units="kg")
        self.add_input("data:mission:sizing:taxi_out:fuel", np.nan, units="kg")
        self.add_input("data:mission:sizing:holding:fuel", 0.0, units="kg")
        self.add_input("data:mission:sizing:takeoff:fuel", np.nan, units="kg")
        self.add_input("data:mission:sizing:initial_climb:fuel", np.nan, units="kg")
        self.add_input("data:mission:sizing:main_route:climb:fuel", np.nan, units="kg")
        self.add_input("data:mission:sizing:main_route:climb:distance", np.nan, units="m")
        self.add_input("data:mission:sizing:main_route:descent:distance", np.nan, units="m")

        self.add_output("data:mission:sizing:main_route:cruise:fuel", units="kg")
        self.add_output("data:mission:sizing:main_route:cruise:distance", units="m")
        self.add_output("data:mission:sizing:main_route:cruise:duration", units="s")

        self.declare_partials(
            "*",
            [
                "data:aerodynamics:aircraft:cruise:CD0",
                "data:aerodynamics:wing:cruise:induced_drag_coefficient",
                "data:aerodynamics:horizontal_tail:cruise:induced_drag_coefficient",
                "data:geometry:wing:area",
                "data:weight:aircraft:MTOW",
                "data:mission:sizing:taxi_out:fuel",
                "data:mission:sizing:holding:fuel",
                "data:mission:sizing:takeoff:fuel",
                "data:mission:sizing:initial_climb:fuel",
                "data:mission:sizing:main_route:climb:fuel",
                "data:mission:sizing:main_route:climb:distance",
                "data:mission:sizing:main_route:descent:distance",
            ],
            method="fd",
        )

    def compute(self, inputs, outputs, discrete_inputs=None, discrete_outputs=None):
        propulsion_model = FuelEngineSet(
            self._engine_wrapper.get_model(inputs), inputs["data:geometry:propulsion:count"]
        )
        v_tas = inputs["data:TLAR:v_cruise"]
        cruise_distance = max(
            0.0,
            (
                inputs["data:TLAR:range"]
                - inputs["data:mission:sizing:main_route:climb:distance"]
                - inputs["data:mission:sizing:main_route:descent:distance"]
            )
        )
        cruise_altitude = inputs["data:mission:sizing:main_route:cruise:altitude"]
        cd0 = inputs["data:aerodynamics:aircraft:cruise:CD0"]
        coef_k_wing = inputs["data:aerodynamics:wing:cruise:induced_drag_coefficient"]
        coef_k_htp = inputs["data:aerodynamics:horizontal_tail:cruise:induced_drag_coefficient"]
        wing_area = inputs["data:geometry:wing:area"]
        mtow = inputs["data:weight:aircraft:MTOW"]
        m_to = inputs["data:mission:sizing:taxi_out:fuel"]
        m_tk = inputs["data:mission:sizing:takeoff:fuel"]
        m_ic = inputs["data:mission:sizing:initial_climb:fuel"]
        m_cl = inputs["data:mission:sizing:main_route:climb:fuel"]

        # Define specific time step ~POINTS_NB_CRUISE points for calculation
        time_step = (cruise_distance / v_tas) / float(POINTS_NB_CRUISE)

        # Define initial conditions
        distance_t = 0.0
        time_t = 0.0
        mass_fuel_t = 0.0
        mass_t = mtow - (m_to + m_tk + m_ic + m_cl)
        atm = Atmosphere(cruise_altitude, altitude_in_feet=False)

        while distance_t < cruise_distance:

            # Calculate equilibrium and induced drag
            cl_wing, cl_htp = self.found_cl_repartition(inputs, 1.0, mass_t, (0.5 * atm.density * v_tas ** 2), False)
            cd = cd0 + coef_k_wing * cl_wing ** 2 + coef_k_htp * cl_htp ** 2
            drag = 0.5 * atm.density * wing_area * cd * v_tas ** 2

            # Evaluate sfc
            mach = v_tas / atm.speed_of_sound
            flight_point = FlightPoint(
                mach=mach, altitude=cruise_altitude, engine_setting=EngineSetting.CRUISE,
                thrust_is_regulated=True, thrust=drag,
            )
            propulsion_model.compute_flight_points(flight_point)
            # If thrust exceed max thrust exit cruise calculation
            if float(flight_point.thrust_rate) > 1.0:
                warnings.warn("The cruise strategy exceeds propulsion power!")
                mass_fuel_t = 0.0
                time_t = 0.0
                break

            # Calculate distance increase
            distance_t += v_tas * min(time_step, (cruise_distance - distance_t) / v_tas)
            fuel_flow = propulsion_model.get_consumed_mass(
                        flight_point,
                        min(time_step, (cruise_distance - distance_t) / v_tas)
            ) / time_step
            # Estimate mass evolution and update time
            mass_fuel_t += propulsion_model.get_consumed_mass(
                flight_point,
                min(time_step, (cruise_distance - distance_t) / v_tas)
            )
            mass_t = mass_t - propulsion_model.get_consumed_mass(
                flight_point,
                min(time_step, (cruise_distance - distance_t) / v_tas)
            )
            conso = propulsion_model.get_consumed_mass( flight_point,
                min(time_step, (cruise_distance - distance_t) / v_tas)
            ) / time_step
            time_t += min(time_step, (cruise_distance - distance_t) / v_tas)

        outputs["data:mission:sizing:main_route:cruise:fuel"] = mass_fuel_t
        outputs["data:mission:sizing:main_route:cruise:distance"] = distance_t
        outputs["data:mission:sizing:main_route:cruise:duration"] = time_t


class _compute_descent(aircraft_equilibrium):
    """
    Compute the fuel consumption on descent segment with constant VCAS and descent
    rate.
    The hypothesis of small alpha angle is done.
    Warning: Descent rate is reduced if cd/cl < abs(desc_rate)!
    """

    def __init__(self, **kwargs):
        super().__init__(**kwargs)
        self._engine_wrapper = None

    def initialize(self):
        self.options.declare("propulsion_id", default="", types=str)

    def setup(self):
        super().setup()
        self._engine_wrapper = BundleLoader().instantiate_component(self.options["propulsion_id"])
        self._engine_wrapper.setup(self)

        self.add_input("data:geometry:propulsion:count", np.nan)
        self.add_input("data:mission:sizing:main_route:descent:descent_rate", np.nan)
        self.add_input("data:aerodynamics:aircraft:cruise:optimal_CL", np.nan)
        self.add_input("data:aerodynamics:aircraft:cruise:CD0", np.nan)
        self.add_input("data:aerodynamics:wing:cruise:induced_drag_coefficient", np.nan)
        self.add_input("data:aerodynamics:horizontal_tail:cruise:induced_drag_coefficient", np.nan)
        self.add_input("data:weight:aircraft:MTOW", np.nan, units="kg")
        self.add_input("data:mission:sizing:taxi_out:fuel", np.nan, units="kg")
        self.add_input("data:mission:sizing:holding:fuel", 0.0, units="kg")
        self.add_input("data:mission:sizing:takeoff:fuel", np.nan, units="kg")
        self.add_input("data:mission:sizing:initial_climb:fuel", np.nan, units="kg")
        self.add_input("data:mission:sizing:main_route:climb:fuel", np.nan, units="kg")
        self.add_input("data:mission:sizing:main_route:cruise:fuel", np.nan, units="kg")

        self.add_output("data:mission:sizing:main_route:descent:fuel", units="kg")
        self.add_output("data:mission:sizing:main_route:descent:distance", 0.0, units="m")
        self.add_output("data:mission:sizing:main_route:descent:duration", units="s")

        self.declare_partials(
            "*",
            [
                "data:aerodynamics:aircraft:cruise:optimal_CL",
                "data:aerodynamics:aircraft:cruise:CD0",
                "data:aerodynamics:wing:cruise:induced_drag_coefficient",
                "data:aerodynamics:horizontal_tail:cruise:induced_drag_coefficient",
                "data:geometry:wing:area",
                "data:weight:aircraft:MTOW",
                "data:mission:sizing:taxi_out:fuel",
                "data:mission:sizing:holding:fuel",
                "data:mission:sizing:takeoff:fuel",
                "data:mission:sizing:initial_climb:fuel",
                "data:mission:sizing:main_route:climb:fuel",
                "data:mission:sizing:main_route:cruise:fuel",
            ],
            method="fd",
            )

    def compute(self, inputs, outputs, discrete_inputs=None, discrete_outputs=None):
        propulsion_model = FuelEngineSet(
            self._engine_wrapper.get_model(inputs), inputs["data:geometry:propulsion:count"]
        )
        cruise_altitude = inputs["data:mission:sizing:main_route:cruise:altitude"]
        descent_rate = -abs(inputs["data:mission:sizing:main_route:descent:descent_rate"])
        cl = inputs["data:aerodynamics:aircraft:cruise:optimal_CL"]
        cd0 = inputs["data:aerodynamics:aircraft:cruise:CD0"]
        coef_k_wing = inputs["data:aerodynamics:wing:cruise:induced_drag_coefficient"]
        coef_k_htp = inputs["data:aerodynamics:horizontal_tail:cruise:induced_drag_coefficient"]
        wing_area = inputs["data:geometry:wing:area"]
        mtow = inputs["data:weight:aircraft:MTOW"]
        m_to = inputs["data:mission:sizing:taxi_out:fuel"]
        m_ho = inputs["data:mission:sizing:holding:fuel"]
        m_tk = inputs["data:mission:sizing:takeoff:fuel"]
        m_ic = inputs["data:mission:sizing:initial_climb:fuel"]
        m_cl = inputs["data:mission:sizing:main_route:climb:fuel"]
        m_cr = inputs["data:mission:sizing:main_route:cruise:fuel"]

        # Define initial conditions
        gamma = math.asin(descent_rate)
        altitude_t = copy.deepcopy(cruise_altitude)
        distance_t = 0.0
        time_t = 0.0
        mass_fuel_t = 0.0
        mass_t = mtow - (m_to + m_ho + m_tk + m_ic + m_cl + m_cr)
        atm_0 = Atmosphere(0.0)
        warning = False
        # Calculate defined VCAS at the beginning of descent (cos(gamma)~1)
        v_cas = math.sqrt((mass_t * g) * math.cos(descent_rate) / (0.5 * atm_0.density * wing_area * cl))

        # Define specific time step ~POINTS_NB_CLIMB points for calculation (with ground conditions)
        time_step = (-cruise_altitude / (v_cas * math.sin(descent_rate))) / float(POINTS_NB_DESCENT)

        while altitude_t > 0.0:

            # Define air properties and calculate VTAS
            atm = Atmosphere(altitude_t, altitude_in_feet=False)
            mach = math.sqrt(
                5 * ((atm_0.pressure / atm.pressure * (
                        (1 + 0.2 * (v_cas / atm_0.speed_of_sound) ** 2) ** 3.5 - 1
                ) + 1) ** (1 / 3.5) - 1)
            )
            v_tas = mach * atm.speed_of_sound
            # Calculate equilibrium and induced drag
            cl_wing, cl_htp = self.found_cl_repartition(inputs, 1.0, mass_t * math.cos(descent_rate),
                                                        (0.5 * atm.density * v_tas ** 2), False)
            cd = cd0 + coef_k_wing * cl_wing ** 2 + coef_k_htp * cl_htp ** 2
            cl = ((mass_t * g) * math.cos(descent_rate) / (0.5 * atm.density * wing_area * v_tas**2))
            cl_cd = cl/cd
            drag = 0.5 * atm.density * wing_area * cd * v_tas**2

            # Calculate necessary Thrust to maintain VCAS and descent rate
            # if T<0N, VCAS is maintained reducing gamma/descent rate and engine in IDLE condition
            thrust = drag + (mass_t * g) * math.sin(gamma)
            if thrust <= 0.0:
                flight_point = FlightPoint(
                    mach=mach, altitude=altitude_t, engine_setting=EngineSetting.IDLE,
                    thrust_rate=0.2)  # FIXME: define IDLE maybe?
                descent_rate = -1/cl_cd
                gamma = math.asin(descent_rate)
                warning = True
            else:
                # FIXME: DESCENT setting on engine does not exist, replaced by CRUISE for test
                flight_point = FlightPoint(
                    mach=mach, altitude=altitude_t, engine_setting=EngineSetting.CRUISE,
                    thrust_is_regulated=True, thrust=thrust,
                )
            propulsion_model.compute_flight_points(flight_point)

            # Calculate distance increase
            v_x = v_tas * math.cos(descent_rate)
            v_z = v_tas * math.sin(descent_rate)
            time_step = min(time_step, -altitude_t / v_z)
            distance_t += v_x * time_step
            altitude_t += v_z * time_step

            # Estimate mass evolution and update time
            mass_fuel_t += propulsion_model.get_consumed_mass(flight_point, time_step)
            mass_t = mass_t - propulsion_model.get_consumed_mass(flight_point, time_step)
            time_t += time_step

        if warning:
            warnings.warn("Descent rate has been reduced!")

        outputs["data:mission:sizing:main_route:descent:fuel"] = mass_fuel_t
        outputs["data:mission:sizing:main_route:descent:distance"] = distance_t
        outputs["data:mission:sizing:main_route:descent:duration"] = time_t<|MERGE_RESOLUTION|>--- conflicted
+++ resolved
@@ -52,13 +52,9 @@
         self.add_input("data:aerodynamics:wing:low_speed:CL0_clean", np.nan)
         self.add_input("data:aerodynamics:wing:low_speed:CM0_clean", np.nan)
         self.add_input("data:weight:aircraft:CG:aft:x", np.nan, units="m")
-<<<<<<< HEAD
-        self.add_input("data:aerodynamics:wing:low_speed:CL_max_clean", np.nan)
-=======
         self.add_input("data:weight:aircraft:in_flight_variation:C1", np.nan)
         self.add_input("data:weight:aircraft:in_flight_variation:C2", np.nan)
         self.add_input("data:weight:aircraft:in_flight_variation:C3", np.nan)
->>>>>>> f003627d
 
 
     @staticmethod
@@ -80,17 +76,12 @@
             cl_alpha_wing = inputs["data:aerodynamics:wing:cruise:CL_alpha"]
             cl0_wing = inputs["data:aerodynamics:wing:cruise:CL0_clean"]
             cm0_wing = inputs["data:aerodynamics:wing:cruise:CM0_clean"]
-<<<<<<< HEAD
-        x_cg = inputs["data:weight:aircraft:CG:aft:x"]
-        cl_max_clean = inputs["data:aerodynamics:wing:low_speed:CL_max_clean"]
-=======
 
         c1 = inputs["data:weight:aircraft:in_flight_variation:C1"]
         c2 = inputs["data:weight:aircraft:in_flight_variation:C2"]
         c3 = inputs["data:weight:aircraft:in_flight_variation:C3"]
         fuel_mass = mass - c3
         x_cg = (c1 + c2 * fuel_mass) / (c3 + fuel_mass)
->>>>>>> f003627d
 
         # Calculate cm_alpha_fus from Raymer equations (figure 16.14, eqn 16.22)
         x0_25 = x_wing - 0.25 * l0_wing - x0_wing + 0.25 * l1_wing
