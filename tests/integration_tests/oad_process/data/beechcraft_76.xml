<!--
  ~ This file is part of FAST : A framework for rapid Overall Aircraft Design
  ~ Copyright (C) 2020  ONERA & ISAE-SUPAERO
  ~ FAST is free software: you can redistribute it and/or modify
  ~ it under the terms of the GNU General Public License as published by
  ~ the Free Software Foundation, either version 3 of the License, or
  ~ (at your option) any later version.
  ~ This program is distributed in the hope that it will be useful,
  ~ but WITHOUT ANY WARRANTY; without even the implied warranty of
  ~ MERCHANTABILITY or FITNESS FOR A PARTICULAR PURPOSE.  See the
  ~ GNU General Public License for more details.
  ~ You should have received a copy of the GNU General Public License
  ~ along with this program.  If not, see <https://www.gnu.org/licenses/>.
  -->

<FASTOAD_model>
	<data>
		<TLAR>
			<NPAX_des>2.0<!--top-level requirement: number of passengers for the design mission, assuming a classic eco/business class repartition--></NPAX_des>
			<m_lug_des units="kg">40.<!--top-level requirement: luggage mass per passenger for the design mission--></m_lug_des>-->
			<range units="NM">780.0</range>
			<v_approach units="kn">78.0<!--top-level requirement: approach speed--></v_approach>
			<v_cruise units="kn">164.0<!--top-level requirement: cruise speed--></v_cruise>
			<v_limit units="kn">192.0<!--top-level requirement: limit speed--></v_limit>
		</TLAR>
		<geometry>
			<flap>
				<chord_ratio>0.197<!--mean value of (flap chord)/(section chord)--></chord_ratio>
				<span_ratio>0.8<!--ratio (width of flaps)/(total span)--></span_ratio>
			</flap>
			<flap_type>1.0<!--0=plain flap / 1=flap simple slotted--></flap_type>
			<cabin>
				<aisle_width units="m">0.0<!--cabin aisle width--></aisle_width>
				<seats>
					<pilot>
						<length units="m">0.75<!--pilot seats length--></length>
						<width units="m">0.565<!--pilot seats width--></width>
					</pilot>
					<passenger>
						<NPAX_max>2.0<!--maximum seating capability of the aircraft--></NPAX_max>
						<count_by_row>2.0<!--passenger seats per row--></count_by_row>
						<length units="m">0.8<!--passenger seats length--></length>
						<width units="m">0.565<!--passenger seats width--></width>
					</passenger>
				</seats>
				<luggage>
						<max_luggage_weight units="kg">90.<!--maximum luggage weight in the luggage compartiment--></max_luggage_weight>
				</luggage>
			</cabin>
			<fuselage>
				<rear_length units="m">4.0</rear_length>
			</fuselage>
			<has_T_tail>1.0<!--0=horizontal tail is attached to fuselage / 1=horizontal tail is attached to top of vertical tail--></has_T_tail>
			<horizontal_tail>
				<MAC>
					<at25percent>
						<x>
							<from_wingMAC25 units="m">4.9<!--distance along X between 25% MAC of wing and 25% MAC of horizontal tail--></from_wingMAC25>
						</x>
					</at25percent>
				</MAC>
				<area units="m**2">3.44<!--horizontal tail area--></area>
				<sweep_25 units="deg">4.0<!--sweep angle at 25% chord of horizontal tail--></sweep_25>
				<taper_ratio>1.0<!--taper ratio of horizontal tail--></taper_ratio>
				<thickness_ratio>0.1<!--thickness ratio of horizontal tail--></thickness_ratio>
			</horizontal_tail>
			<landing_gear>
				<type>1.0<!--0=non-retractable landing gears / 1=retractable landing gear--></type>
			</landing_gear>
			<propulsion>
				<layout>1.0<!--position of engines (1=under the wing / 2=rear fuselage / 3=nose)--></layout>
				<count>2.0<!--number of engines--></count>
				<y_ratio>0.34<!--engine position with respect to total span--></y_ratio>
			</propulsion>
			<vertical_tail>
				<area units="m**2">2.653<!--vertical tail area--></area>
				<aspect_ratio>1.2<!--aspect ratio of vertical tail--></aspect_ratio>
				<sweep_25 units="deg">30.0<!--sweep angle at 25% chord of vertical tail--></sweep_25>
				<taper_ratio>0.62<!--taper ratio of vertical tail--></taper_ratio>
				<thickness_ratio>0.1<!--thickness ratio of vertical tail--></thickness_ratio>
			</vertical_tail>
			<wing>
				<MAC>
					<at25percent>
<<<<<<< HEAD
						<x units="m">3.5<!--X-position of the 25% of mean aerodynamic chord of wing w.r.t. aircraft nose (drives position of wing along fuselage)--></x>
=======
						<x units="m">2.638<!--X-position of the 25% of mean aerodynamic chord of wing w.r.t. aircraft nose (drives position of wing along fuselage)--></x>
>>>>>>> f003627d
					</at25percent>
				</MAC>
				<area units="m**2">16.638<!--wing reference area--></area>
				<aspect_ratio>7.981<!--wing aspect ratio--></aspect_ratio>
				<kink>
					<span_ratio>0.0<!--ratio (Y-position of kink)/(semi-span)--></span_ratio>
				</kink>
				<sweep_25 units="deg">0.0<!--sweep angle at 25% chord of wing--></sweep_25>
				<taper_ratio>1.0<!--taper ratio of wing--></taper_ratio>
				<thickness_ratio>0.12<!--mean thickness ratio of wing--></thickness_ratio>
			</wing>
		</geometry>
		<handling_qualities>
				<static_margin>
					<target>0.1<!--aircraft static margin--></target>
				</static_margin>
		</handling_qualities>
		<propulsion>
			<IC_engine>
				<fuel_type>1.0<!--1=Avgas ICE engine / 2=Diesel ICE engine--></fuel_type>
				<max_power units="W">130000.0<!--max power @ see level--></max_power>
				<strokes_nb>4.0<!--X-strokes engine (2.0 or 4.0)--></strokes_nb>
			</IC_engine>
		</propulsion>
		<mission>
		  	<sizing>
				<cs23>
					<sizing_factor_ultimate>5.7<!--over-sizing coefficient--></sizing_factor_ultimate>
				</cs23>
				<fuel units="kg">0.0</fuel>
				<landing>
					<elevator_angle units="deg">-25.0<!--elevator maximum angle during landing phase in sizing mission--></elevator_angle>
				</landing>
				<main_route>
					<climb>
					  <thrust_rate>1.0</thrust_rate>
					</climb>
					<cruise>
					  <altitude units="ft">8000.0<!--altitude during cruise phase in sizing mission--></altitude>
					</cruise>
					<descent>
						<descent_rate>0.03</descent_rate>
					</descent>
					<reserve>
						<duration units="min">45.0<!--reserve fuel to extend cruise phase duration--></duration>
					</reserve>
				</main_route>
				<takeoff>
					<elevator_angle units="deg">-25.0<!--elevator maximum angle during takeoff phase in sizing mission--></elevator_angle>
					<flap_angle units="deg">10.0<!--flap angle during takeoff phase in sizing mission--></flap_angle>
					<friction_coefficient_no_brake>0.03</friction_coefficient_no_brake>
					<thrust_rate>1.0</thrust_rate>
				</takeoff>
				<taxi_in>
					<duration units="s">300</duration>
					<speed units="kn">30.0</speed>
					<thrust_rate>0.3</thrust_rate>
				</taxi_in>
				<taxi_out>
					<duration units="s">300</duration>
					<speed units="kn">30.0</speed>
					<thrust_rate>0.3</thrust_rate>
				</taxi_out>
		  	</sizing>
		</mission>
	</data>
	<settings>
		<weight>
			<aircraft>
				<CG>
					<range>0.15<!--distance between front position and aft position of CG, as ratio of mean aerodynamic chord (allows to have front position of CG, as currently, FAST-OAD estimates only the aft position of CG)--></range>
				</CG>
			</aircraft>
		</weight>
	</settings>
</FASTOAD_model><|MERGE_RESOLUTION|>--- conflicted
+++ resolved
@@ -82,11 +82,7 @@
 			<wing>
 				<MAC>
 					<at25percent>
-<<<<<<< HEAD
-						<x units="m">3.5<!--X-position of the 25% of mean aerodynamic chord of wing w.r.t. aircraft nose (drives position of wing along fuselage)--></x>
-=======
 						<x units="m">2.638<!--X-position of the 25% of mean aerodynamic chord of wing w.r.t. aircraft nose (drives position of wing along fuselage)--></x>
->>>>>>> f003627d
 					</at25percent>
 				</MAC>
 				<area units="m**2">16.638<!--wing reference area--></area>
