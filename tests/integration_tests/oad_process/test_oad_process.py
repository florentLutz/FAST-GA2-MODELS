--- conflicted
+++ resolved
@@ -54,16 +54,10 @@
     Test for the overall aircraft design process.
     """
 
-<<<<<<< HEAD
     problem = FASTOADProblemConfigurator(pth.join(INPUT_FOLDER_PATH, "oad_process_3.toml")).get_problem()
     recorder = om.SqliteRecorder("cases.sql")
 
     ref_inputs = pth.join(INPUT_FOLDER_PATH, "beechcraft_76.xml")
-=======
-    problem = FASTOADProblemConfigurator(pth.join(INPUT_FOLDER_PATH, "oad_process.toml")).get_problem()
-    problem.model.aicraft.set_input_defaults('data:geometry:horizontal_tail:sweep_25', val=10., units='deg')
-    ref_inputs = pth.join(INPUT_FOLDER_PATH, XML_NAME)
->>>>>>> f003627d
     get_problem_after_setup(problem).write_needed_inputs(ref_inputs, VariableXmlStandardFormatter())
     problem.read_inputs()
     print('\n')
@@ -82,13 +76,10 @@
     )
     om.n2(problem, outfile=pth.join(RESULTS_FOLDER_PATH, "n2.html"), show_browser=False)
 
-<<<<<<< HEAD
     # Print recorded data
     cr = om.CaseReader("cases.sql")
     solver_cases = cr.list_cases('root.nonlinear_solver')
 
-=======
->>>>>>> f003627d
     # Check that weight-performances loop correctly converged
     assert_allclose(
         problem["data:weight:aircraft:OWE"],
@@ -111,13 +102,9 @@
         rtol=5e-2,
     )
 
-<<<<<<< HEAD
     assert_allclose(problem["data:handling_qualities:static_margin"], 0.10, atol=1e-2)
-=======
-    assert_allclose(problem.get_val("data:mission:sizing:fuel", units="kg"), 267.882, atol=1)
     # noinspection PyTypeChecker
     assert_allclose(problem["data:handling_qualities:static_margin"], 0.192, atol=1e-2)
->>>>>>> f003627d
     # noinspection PyTypeChecker
     assert_allclose(problem.get_val("data:weight:aircraft:MTOW", units="kg"), 1643.58, atol=1)
     # noinspection PyTypeChecker
